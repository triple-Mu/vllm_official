--- conflicted
+++ resolved
@@ -7,11 +7,8 @@
 
 _QUANTIZATION_REGISTRY = {
     "awq": AWQConfig,
-<<<<<<< HEAD
     "gptq": GPTQConfig,
-=======
     "squeezellm": SqueezeLLMConfig,
->>>>>>> 1f24755b
 }
 
 
