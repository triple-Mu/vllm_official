--- conflicted
+++ resolved
@@ -40,14 +40,8 @@
     get_parallel_weight)
 from vllm.model_executor.parallel_utils.parallel_state import (
     get_tensor_model_parallel_rank, get_tensor_model_parallel_world_size)
-<<<<<<< HEAD
-from vllm.model_executor.parallel_utils.tensor_parallel import (
+from vllm.model_executor.parallel_utils.layers import (
     VocabParallelEmbedding)
-=======
-from vllm.model_executor.parallel_utils.layers import (VocabParallelEmbedding,
-                                                       ColumnParallelLinear,
-                                                       RowParallelLinear)
->>>>>>> 09ff7f10
 from vllm.sequence import SamplerOutput
 
 KVCache = Tuple[torch.Tensor, torch.Tensor]
@@ -73,12 +67,10 @@
         if self.multi_query:
             self.num_kv_heads = 1
             self.kv_dim = self.head_dim
-<<<<<<< HEAD
             self.c_attn_q = ParallelLinear.column(self.hidden_size,
                                                   self.hidden_size,
                                                   bias=True,
                                                   gather_output=False,
-                                                  perform_initialization=False,
                                                   quant_config=quant_config)
             self.c_attn_kv = Linear.linear(self.hidden_size,
                                            2 * self.kv_dim,
@@ -92,42 +84,13 @@
                                                 2 * self.kv_dim,
                                                 bias=True,
                                                 gather_output=False,
-                                                perform_initialization=False,
                                                 quant_config=quant_config)
 
         self.c_proj = ParallelLinear.row(self.hidden_size,
                                          self.hidden_size,
                                          bias=True,
                                          input_is_parallel=True,
-                                         perform_initialization=False,
                                          quant_config=quant_config)
-=======
-            self.c_attn_q = ColumnParallelLinear(
-                self.hidden_size,
-                self.hidden_size,
-                bias=True,
-                gather_output=False,
-            )
-            self.c_attn_kv = nn.Linear(self.hidden_size,
-                                       2 * self.kv_dim,
-                                       bias=True)
-        else:
-            self.num_kv_heads = self.num_heads
-            self.kv_dim = self.num_kv_heads * self.head_dim
-            self.c_attn = ColumnParallelLinear(
-                self.hidden_size,
-                self.hidden_size + 2 * self.kv_dim,
-                bias=True,
-                gather_output=False,
-            )
-
-        self.c_proj = RowParallelLinear(
-            self.hidden_size,
-            self.hidden_size,
-            bias=True,
-            input_is_parallel=True,
-        )
->>>>>>> 09ff7f10
         self.attn = PagedAttention(self.num_heads,
                                    self.head_dim,
                                    scale=self.scale,
@@ -166,33 +129,16 @@
                  quant_config: Optional[QuantizationConfig] = None):
         super().__init__()
         hidden_size = config.hidden_size
-<<<<<<< HEAD
         self.c_fc = ParallelLinear.column(hidden_size,
                                           intermediate_size,
                                           bias=True,
                                           gather_output=False,
-                                          perform_initialization=False,
                                           quant_config=quant_config)
         self.c_proj = ParallelLinear.row(intermediate_size,
                                          hidden_size,
                                          bias=True,
                                          input_is_parallel=True,
-                                         perform_initialization=False,
                                          quant_config=quant_config)
-=======
-        self.c_fc = ColumnParallelLinear(
-            hidden_size,
-            intermediate_size,
-            bias=True,
-            gather_output=False,
-        )
-        self.c_proj = RowParallelLinear(
-            intermediate_size,
-            hidden_size,
-            bias=True,
-            input_is_parallel=True,
-        )
->>>>>>> 09ff7f10
         self.act = get_act_fn(config.activation_function)
 
     def forward(self, hidden_states: torch.Tensor) -> torch.Tensor:
